#!/usr/bin/env python
# -*- coding: utf-8 -*-
#
# Copyright (C) 2012 Radim Rehurek <radimrehurek@seznam.cz>
# Copyright (C) 2017 Mohit Rathore <mrmohitrathoremr@gmail.com>
# Licensed under the GNU LGPL v2.1 - http://www.gnu.org/licenses/lgpl.html

"""This module implements functionality related to the `Term Frequency - Inverse Document Frequency
<https://en.wikipedia.org/wiki/Tf%E2%80%93idf>` vector space bag-of-words models.

For a more in-depth exposition of TF-IDF and its various SMART variants (normalization, weighting schemes),
see the blog post at https://rare-technologies.com/pivoted-document-length-normalisation/

"""

import logging
from functools import partial

from gensim import interfaces, matutils, utils
from six import iteritems

import numpy as np

logger = logging.getLogger(__name__)


def resolve_weights(smartirs):
    """Check the validity of `smartirs` parameters.

    Parameters
    ----------
    smartirs : str
        `smartirs` or SMART (System for the Mechanical Analysis and Retrieval of Text)
        Information Retrieval System, a mnemonic scheme for denoting tf-idf weighting
        variants in the vector space model. The mnemonic for representing a combination
        of weights takes the form ddd, where the letters represents the term weighting of the document vector.
        for more information visit `SMART Information Retrieval System
        <https://en.wikipedia.org/wiki/SMART_Information_Retrieval_System>`_.

    Returns
    -------
    3-tuple (local_letter, global_letter, normalization_letter)

    local_letter : str
        Term frequency weighing, one of:
            * `n` - natural,
            * `l` - logarithm,
            * `a` - augmented,
            * `b` - boolean,
            * `L` - log average.
    global_letter : str
        Document frequency weighting, one of:
            * `n` - none,
            * `t` - idf,
            * `p` - prob idf.
    normalization_letter : str
        Document normalization, one of:
            * `n` - none,
            * `c` - cosine.

    Raises
    ------
    ValueError
        If `smartirs` is not a string of length 3 or one of the decomposed value
        doesn't fit the list of permissible values.

    """
    if not isinstance(smartirs, str) or len(smartirs) != 3:
        raise ValueError("Expected a string of length 3 except got " + smartirs)

    w_tf, w_df, w_n = smartirs

    if w_tf not in 'nlabL':
        raise ValueError("Expected term frequency weight to be one of 'nlabL', except got {}".format(w_tf))

    if w_df not in 'ntp':
        raise ValueError("Expected inverse document frequency weight to be one of 'ntp', except got {}".format(w_df))

    if w_n not in 'nc':
        raise ValueError("Expected normalization weight to be one of 'ncb', except got {}".format(w_n))

    return w_tf, w_df, w_n


def df2idf(docfreq, totaldocs, log_base=2.0, add=0.0):
    """Compute inverse-document-frequency for a term with the given document frequency `docfreq`:
    :math:`idf = add + log_{log\_base} \\frac{totaldocs}{docfreq}`

    Parameters
    ----------
    docfreq : {int, float}
        Document frequency.
    totaldocs : int
        Total number of documents.
    log_base : float, optional
        Base of logarithm.
    add : float, optional
        Offset.

    Returns
    -------
    float
        Inverse document frequency.

    """
    return add + np.log(float(totaldocs) / docfreq) / np.log(log_base)


def precompute_idfs(wglobal, dfs, total_docs):
    """Pre-compute the inverse document frequency mapping for all terms.

    Parameters
    ----------
    wglobal : function
        Custom function for calculating the "global" weighting function.
        See for example the SMART alternatives under :func:`~gensim.models.tfidfmodel.smartirs_wglobal`.
    dfs : dict
        Dictionary mapping `term_id` into how many documents did that term appear in.
    total_docs : int
        Total number of documents.

    Returns
    -------
    dict of (int, float)
        Inverse document frequencies in the format `{term_id_1: idfs_1, term_id_2: idfs_2, ...}`.

    """
    # not strictly necessary and could be computed on the fly in TfidfModel__getitem__.
    # this method is here just to speed things up a little.
    return {termid: wglobal(df, total_docs) for termid, df in iteritems(dfs)}


def smartirs_wlocal(tf, local_scheme):
    """Calculate local term weight for a term using the weighting scheme specified in `local_scheme`.

    Parameters
    ----------
    tf : int
        Term frequency.
    local : {'n', 'l', 'a', 'b', 'L'}
        Local transformation scheme.

    Returns
    -------
    float
        Calculated local weight.

    """
    if local_scheme == "n":
        return tf
    elif local_scheme == "l":
        return 1 + np.log2(tf)
    elif local_scheme == "a":
        return 0.5 + (0.5 * tf / tf.max(axis=0))
    elif local_scheme == "b":
        return tf.astype('bool').astype('int')
    elif local_scheme == "L":
        return (1 + np.log2(tf)) / (1 + np.log2(tf.mean(axis=0)))


def smartirs_wglobal(docfreq, totaldocs, global_scheme):
    """Calculate global document weight based on the weighting scheme specified in `global_scheme`.

    Parameters
    ----------
    docfreq : int
        Document frequency.
    totaldocs : int
        Total number of documents.
    global_scheme : {'n', 't', 'p'}
        Global transformation scheme.

    Returns
    -------
    float
        Calculated global weight.

    """

    if global_scheme == "n":
        return 1.
    elif global_scheme == "t":
        return np.log2(1.0 * totaldocs / docfreq)
    elif global_scheme == "p":
        return max(0, np.log2((1.0 * totaldocs - docfreq) / docfreq))


def smartirs_normalize(x, norm_scheme, return_norm=False):
    """Normalize a vector using the normalization scheme specified in `norm_scheme`.

    Parameters
    ----------
    x : numpy.ndarray
        Input array
    norm_scheme : {'n', 'c'}
        Normalizing function to use:
        `n`: no normalization
        `c`: unit L2 norm (scale `x` to unit euclidean length)
    return_norm : bool, optional
        Return the length of `x` as well?

    Returns
    -------
    numpy.ndarray
        Normalized array.
    float (only if return_norm is set)
        L2 norm of `x`.

    """
    if norm_scheme == "n":
        if return_norm:
            _, length = matutils.unitvec(x, return_norm=return_norm)
            return x, length
        else:
            return x
    elif norm_scheme == "c":
        return matutils.unitvec(x, return_norm=return_norm)


class TfidfModel(interfaces.TransformationABC):
    """Objects of this class realize the transformation between word-document co-occurrence matrix (int)
    into a locally/globally weighted TF-IDF matrix (positive floats).

    Examples
    --------
    >>> import gensim.downloader as api
    >>> from gensim.models import TfidfModel
    >>> from gensim.corpora import Dictionary
    >>>
    >>> dataset = api.load("text8")
    >>> dct = Dictionary(dataset)  # fit dictionary
    >>> corpus = [dct.doc2bow(line) for line in dataset]  # convert corpus to BoW format
    >>>
    >>> model = TfidfModel(corpus)  # fit model
    >>> vector = model[corpus[0]]  # apply model to the first corpus document

    """
    def __init__(self, corpus=None, id2word=None, dictionary=None, wlocal=utils.identity,
                 wglobal=df2idf, normalize=True, smartirs=None, pivot=None, slope=0.65):
        """Compute TF-IDF by multiplying a local component (term frequency) with a global component
        (inverse document frequency), and normalizing the resulting documents to unit length.
        Formula for non-normalized weight of term :math:`i` in document :math:`j` in a corpus of :math:`D` documents

        .. math:: weight_{i,j} = frequency_{i,j} * log_2 \\frac{D}{document\_freq_{i}}

        or, more generally

        .. math:: weight_{i,j} = wlocal(frequency_{i,j}) * wglobal(document\_freq_{i}, D)

        so you can plug in your own custom :math:`wlocal` and :math:`wglobal` functions.

        Parameters
        ----------
        corpus : iterable of iterable of (int, int), optional
            Input corpus
        id2word : {dict, :class:`~gensim.corpora.Dictionary`}, optional
            Mapping token - id, that was used for converting input data to bag of words format.
        dictionary : :class:`~gensim.corpora.Dictionary`
            If `dictionary` is specified, it must be a `corpora.Dictionary` object and it will be used.
            to directly construct the inverse document frequency mapping (then `corpus`, if specified, is ignored).
        wlocals : function, optional
            Function for local weighting, default for `wlocal` is :func:`~gensim.utils.identity`
            (other options: :func:`math.sqrt`, :func:`math.log1p`, etc).
        wglobal : function, optional
            Function for global weighting, default is :func:`~gensim.models.tfidfmodel.df2idf`.
        normalize : bool, optional
            Normalize document vectors to unit euclidean length? You can also inject your own function into `normalize`.
        smartirs : str, optional
            SMART (System for the Mechanical Analysis and Retrieval of Text) Information Retrieval System,
            a mnemonic scheme for denoting tf-idf weighting variants in the vector space model.
            The mnemonic for representing a combination of weights takes the form XYZ,
            for example 'ntc', 'bpn' and so on, where the letters represents the term weighting of the document vector.

            Term frequency weighing:
                * `n` - natural,
                * `l` - logarithm,
                * `a` - augmented,
                * `b` - boolean,
                * `L` - log average.

            Document frequency weighting:
                * `n` - none,
                * `t` - idf,
                * `p` - prob idf.

            Document normalization:
                * `n` - none,
                * `c` - cosine.

            For more information visit `SMART Information Retrieval System
            <https://en.wikipedia.org/wiki/SMART_Information_Retrieval_System>`_.
        pivot : float, optional
            See the blog post at https://rare-technologies.com/pivoted-document-length-normalisation/.

            Pivot is the point around which the regular normalization curve is `tilted` to get the new pivoted
            normalization curve. In the paper `Amit Singhal, Chris Buckley, Mandar Mitra:
            "Pivoted Document Length Normalization" <http://singhal.info/pivoted-dln.pdf>`_ it is the point where the
            retrieval and relevance curves intersect.

            This parameter along with `slope` is used for pivoted document length normalization.
            Only when `pivot` is not None will pivoted document length normalization be applied.
            Otherwise, regular TfIdf is used.
        slope : float, optional
<<<<<<< HEAD
            Parameter required by pivoted document length normalization which determines the slope to which
            the `old normalization` can be tilted. This parameter only works when pivot is defined.
=======
            It is the parameter required by pivoted document length normalization which determines the slope to which
            the `old normalization` can be tilted. This parameter only works when pivot is defined by user and is not
            None.

        """
>>>>>>> 7a781b22

        """
        self.id2word = id2word
        self.wlocal, self.wglobal, self.normalize = wlocal, wglobal, normalize
        self.num_docs, self.num_nnz, self.idfs = None, None, None
        self.smartirs = smartirs
        self.slope = slope
        self.pivot = pivot
        self.eps = 1e-12

        # If smartirs is not None, override wlocal, wglobal and normalize
        if smartirs is not None:
            n_tf, n_df, n_n = resolve_weights(smartirs)
            self.wlocal = partial(smartirs_wlocal, local_scheme=n_tf)
            self.wglobal = partial(smartirs_wglobal, global_scheme=n_df)
            # also return norm factor if pivot is not none
            if self.pivot is None:
                self.normalize = partial(smartirs_normalize, norm_scheme=n_n)
            else:
                self.normalize = partial(smartirs_normalize, norm_scheme=n_n, return_norm=True)

        if dictionary is not None:
            # user supplied a Dictionary object, which already contains all the
            # statistics we need to construct the IDF mapping. we can skip the
            # step that goes through the corpus (= an optimization).
            if corpus is not None:
                logger.warning(
                    "constructor received both corpus and explicit inverse document frequencies; ignoring the corpus"
                )
            self.num_docs, self.num_nnz = dictionary.num_docs, dictionary.num_nnz
            self.dfs = dictionary.dfs.copy()
            self.idfs = precompute_idfs(self.wglobal, self.dfs, self.num_docs)
            if id2word is None:
                self.id2word = dictionary
        elif corpus is not None:
            self.initialize(corpus)
        else:
            # NOTE: everything is left uninitialized; presumably the model will
            # be initialized in some other way
            pass

    @classmethod
    def load(cls, *args, **kwargs):
        """Load a previously saved TfidfModel class. Handles backwards compatibility from
        older TfidfModel versions which did not use pivoted document normalization.

        """
        model = super(TfidfModel, cls).load(*args, **kwargs)
        if not hasattr(model, 'pivot'):
            model.pivot = None
            logger.info('older version of %s loaded without pivot arg', cls.__name__)
            logger.info('Setting pivot to %s.', model.pivot)
        if not hasattr(model, 'slope'):
            model.slope = 0.65
            logger.info('older version of %s loaded without slope arg', cls.__name__)
            logger.info('Setting slope to %s.', model.slope)
        return model

    def __str__(self):
        return "TfidfModel(num_docs=%s, num_nnz=%s)" % (self.num_docs, self.num_nnz)

    def initialize(self, corpus):
        """Compute inverse document weights, which will be used to modify term frequencies for documents.

        Parameters
        ----------
        corpus : iterable of iterable of (int, int)
            Input corpus.

        """
        logger.info("collecting document frequencies")
        dfs = {}
        numnnz, docno = 0, -1

        for docno, bow in enumerate(corpus):
            if docno % 10000 == 0:
                logger.info("PROGRESS: processing document #%i", docno)
            numnnz += len(bow)
            for termid, _ in bow:
                dfs[termid] = dfs.get(termid, 0) + 1
        # keep some stats about the training corpus
        self.num_docs = docno + 1
        self.num_nnz = numnnz
        self.dfs = dfs
        # and finally compute the idf weights
        n_features = max(dfs) if dfs else 0
        logger.info(
            "calculating IDF weights for %i documents and %i features (%i matrix non-zeros)",
            self.num_docs, n_features, self.num_nnz
        )
        self.idfs = precompute_idfs(self.wglobal, self.dfs, self.num_docs)

    def __getitem__(self, bow, eps=1e-12):
        """Get the tf-idf representation of an input vector and/or corpus.

        bow : {list of (int, int), iterable of iterable of (int, int)}
            Input document in the `sparse Gensim bag-of-words format
            <https://radimrehurek.com/gensim/intro.html#core-concepts>`_,
            or a streamed corpus of such documents.
        eps : float
            Threshold value, will remove all position that have tfidf-value less than `eps`.

        Returns
        -------
        vector : list of (int, float)
            TfIdf vector, if `bow` is a single document
        :class:`~gensim.interfaces.TransformedCorpus`
            TfIdf corpus, if `bow` is a corpus.

        """
        self.eps = eps
        # if the input vector is in fact a corpus, return a transformed corpus as a result
        is_corpus, bow = utils.is_corpus(bow)
        if is_corpus:
            return self._apply(bow)

        # unknown (new) terms will be given zero weight (NOT infinity/huge weight,
        # as strict application of the IDF formula would dictate)

        termid_array, tf_array = [], []
        for termid, tf in bow:
            termid_array.append(termid)
            tf_array.append(tf)

        tf_array = self.wlocal(np.array(tf_array))

        vector = [
            (termid, tf * self.idfs.get(termid))
            for termid, tf in zip(termid_array, tf_array) if abs(self.idfs.get(termid, 0.0)) > self.eps
        ]

        if self.normalize is True:
            self.normalize = matutils.unitvec
        elif self.normalize is False:
            self.normalize = utils.identity

        # and finally, normalize the vector either to unit length, or use a
        # user-defined normalization function
        if self.pivot is None:
            norm_vector = self.normalize(vector)
            norm_vector = [(termid, weight) for termid, weight in norm_vector if abs(weight) > self.eps]
        else:
            _, old_norm = self.normalize(vector, return_norm=True)
            pivoted_norm = (1 - self.slope) * self.pivot + self.slope * old_norm
            norm_vector = [
                (termid, weight / float(pivoted_norm))
                for termid, weight in vector
                if abs(weight / float(pivoted_norm)) > self.eps
            ]
        return norm_vector<|MERGE_RESOLUTION|>--- conflicted
+++ resolved
@@ -301,18 +301,12 @@
             Only when `pivot` is not None will pivoted document length normalization be applied.
             Otherwise, regular TfIdf is used.
         slope : float, optional
-<<<<<<< HEAD
-            Parameter required by pivoted document length normalization which determines the slope to which
-            the `old normalization` can be tilted. This parameter only works when pivot is defined.
-=======
             It is the parameter required by pivoted document length normalization which determines the slope to which
             the `old normalization` can be tilted. This parameter only works when pivot is defined by user and is not
             None.
 
         """
->>>>>>> 7a781b22
-
-        """
+
         self.id2word = id2word
         self.wlocal, self.wglobal, self.normalize = wlocal, wglobal, normalize
         self.num_docs, self.num_nnz, self.idfs = None, None, None
